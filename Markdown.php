<?php
/**
 * @copyright Copyright (c) 2014 Carsten Brandt
 * @license https://github.com/cebe/markdown/blob/master/LICENSE
 * @link https://github.com/cebe/markdown#readme
 */

namespace cebe\markdown\latex;

use cebe\markdown\block\CodeTrait;
use cebe\markdown\block\HeadlineTrait;
use cebe\markdown\block\ListTrait;
use cebe\markdown\block\QuoteTrait;
use cebe\markdown\block\RuleTrait;

use cebe\markdown\inline\CodeTrait as InlineCodeTrait;
use cebe\markdown\inline\EmphStrongTrait;
use cebe\markdown\inline\LinkTrait;

use MikeVanRiel\TextToLatex;

/**
 * Markdown parser for the [initial markdown spec](http://daringfireball.net/projects/markdown/syntax).
 *
 * @author Carsten Brandt <mail@cebe.cc>
 */
class Markdown extends \cebe\markdown\Parser
{
	// include block element parsing using traits
	use CodeTrait;
	use HeadlineTrait;
	use ListTrait {
		// Check Ul List before headline
		identifyUl as protected identifyBUl;
		consumeUl as protected consumeBUl;
	}
	use QuoteTrait;
	use RuleTrait {
		// Check Hr before checking lists
		identifyHr as protected identifyAHr;
		consumeHr as protected consumeAHr;
	}

	// include inline element parsing using traits
	use InlineCodeTrait;
	use EmphStrongTrait;
	use LinkTrait;

	/**
	 * @var string this string will be prefixed to all auto generated labels.
	 * This can be used to disambiguate labels when combining multiple markdown files into one document.
	 */
	public $labelPrefix = '';

	/**
	 * @var array these are "escapeable" characters. When using one of these prefixed with a
	 * backslash, the character will be outputted without the backslash and is not interpreted
	 * as markdown.
	 */
	protected $escapeCharacters = [
		'\\', // backslash
		'`', // backtick
		'*', // asterisk
		'_', // underscore
		'{', '}', // curly braces
		'[', ']', // square brackets
		'(', ')', // parentheses
		'#', // hash mark
		'+', // plus sign
		'-', // minus sign (hyphen)
		'.', // dot
		'!', // exclamation mark
		'<', '>',
	];


	/**
	 * @inheritDoc
	 */
	protected function prepare()
	{
		// reset references
		$this->references = [];
	}

	/**
	 * Consume lines for a paragraph
	 *
	 * Allow headlines and code to break paragraphs
	 */
	protected function consumeParagraph($lines, $current)
	{
		// consume until newline
		$content = [];
		for ($i = $current, $count = count($lines); $i < $count; $i++) {
			$line = $lines[$i];
			if (!empty($line) && ltrim($line) !== '' &&
				!($line[0] === "\t" || $line[0] === " " && strncmp($line, '    ', 4) === 0) &&
				!$this->identifyHeadline($line, $lines, $i))
			{
				$content[] = $line;
			} else {
				break;
			}
		}
		$block = [
			'paragraph',
			'content' => $this->parseInline(implode("\n", $content)),
		];
		return [$block, --$i];
	}


	// rendering adjusted for LaTeX output


	/**
	 * @inheritdoc
	 */
	protected function renderParagraph($block)
	{
		return $this->renderAbsy($block['content']) . "\n\n";
	}

	/**
	 * @inheritdoc
	 */
	protected function renderQuote($block)
	{
		return '\begin{quote}' . $this->renderAbsy($block['content']) . "\\end{quote}\n";
	}

	/**
	 * @inheritdoc
	 */
	protected function renderCode($block)
	{
		$language = isset($block['language']) ? "\\lstset{language={$block['language']}}" : '\lstset{language={}}';

		$content = $block['content'];
		// replace No-Break Space characters in code block, which do not render in LaTeX
		$content = preg_replace("/[\x{00a0}\x{202f}]/u", ' ', $content);

		return "$language\\begin{lstlisting}\n{$content}\n\\end{lstlisting}\n";
	}

	/**
	 * @inheritdoc
	 */
	protected function renderList($block)
	{
		$type = ($block['list'] === 'ol') ? 'enumerate' : 'itemize';
		$output = "\\begin{{$type}}\n";

		foreach ($block['items'] as $item => $itemLines) {
			$output .= '\item ' . $this->renderAbsy($itemLines). "\n";
		}

		return "$output\\end{{$type}}\n";
	}

	/**
	 * @inheritdoc
	 */
	protected function renderHeadline($block)
	{
		$content = $this->renderAbsy($block['content']);
		switch($block['level']) {
			case 1: return "\\section{{$content}}\n";
			case 2: return "\\subsection{{$content}}\n";
			case 3: return "\\subsubsection{{$content}}\n";
			default: return "\\paragraph{{$content}}\n";
		}
	}

	/**
	 * @inheritdoc
	 */
	protected function renderHr($block)
	{
		return "\n\\noindent\\rule{\\textwidth}{0.4pt}\n";
	}

	/**
	 * @inheritdoc
	 */
	protected function renderLink($block)
	{
		if (isset($block['refkey'])) {
			if (($ref = $this->lookupReference($block['refkey'])) !== false) {
				$block = array_merge($block, $ref);
			} else {
				return $block['orig'];
			}
		}

		$url = $block['url'];
		$text = $this->renderAbsy($block['text']);
		if (strpos($url, '://') === false) {
			// consider all non absolute links as relative in the document
			// $title is ignored in this case.
			if (isset($url[0]) && $url[0] === '#') {
				$url = $this->labelPrefix . $url;
			}
			return '\hyperref['.str_replace('#', '::', $url).']{' . $text . '}';
		} else {
			return $text . '\\footnote{' . (empty($block['title']) ? '' : $this->escapeLatex($block['title']) . ': ') . '\url{' . $this->escapeLatex($url) . '}}';
		}
	}

	/**
	 * @inheritdoc
	 */
	protected function renderImage($block)
	{
		if (isset($block['refkey'])) {
			if (($ref = $this->lookupReference($block['refkey'])) !== false) {
				$block = array_merge($block, $ref);
			} else {
				return $block['orig'];
			}
		}

		// TODO create figure with caption with title
<<<<<<< HEAD
		$url = $this->escapeLatex($block['url']);
=======
		$replaces = [
			'%' => '\\%',
			'{' => '\\%7B',
			'}' => '\\%7D',
			'\\' => '\\\\',
			'#' => '\\#',
			'$' => '\\%24',
		];
		$url = str_replace(array_keys($replaces), array_values($replaces), $block['url']);
>>>>>>> 42eb55c6
		return "\\noindent\\includegraphics[width=\\textwidth]{{$url}}";
	}

	/**
	 * Parses <a name="..."></a> tags as reference labels
	 */
	private function parseInlineHtml($text)
	{
		if (strpos($text, '>') !== false) {
			// convert a name markers to \labels
			if (preg_match('~^<((a|span)) (name|id)="(.*?)">.*?</\1>~i', $text, $matches)) {
				return [
					['label', 'name' => str_replace('#', '::', $this->labelPrefix . $matches[4])],
					strlen($matches[0])
				];
			}
		}
		return [['text', '<'], 1];
	}

	/**
	 * renders a reference label
	 */
	protected function renderLabel($block)
	{
		return "\\label{{$block['name']}}";
	}

	/**
	 * @inheritdoc
	 */
	protected function renderEmail($block)
	{
		$email = $this->escapeLatex($block[1]);
		return "\\href{mailto:{$email}}{{$email}}";
	}

	/**
	 * @inheritdoc
	 */
	protected function renderUrl($block)
	{
		return '\url{' . $this->escapeLatex($block[1]) . '}';
	}

	/**
	 * @inheritdoc
	 */
	protected function renderInlineCode($block)
	{
		// replace No-Break Space characters in code block, which do not render in LaTeX
		$content = preg_replace("/[\x{00a0}\x{202f}]/u", ' ', $block[1]);

		if (strpos($content, '|') !== false) {
			return '\\lstinline`' . str_replace("\n", ' ', $content) . '`'; // TODO make this more robust against code containing backticks
		} else {
			return '\\lstinline|' . str_replace("\n", ' ', $content) . '|';
		}
	}

	/**
	 * @inheritdoc
	 */
	protected function renderStrong($block)
	{
		return '\textbf{' . $this->renderAbsy($block[1]) . '}';
	}

	/**
	 * @inheritdoc
	 */
	protected function renderEmph($block)
	{
		return '\textit{' . $this->renderAbsy($block[1]) . '}';
	}

	/**
	 * Parses escaped special characters.
	 * This allow a backslash to be interpreted as LaTeX
	 * @marker \
	 */
	protected function parseEscape($text)
	{
		if (isset($text[1]) && in_array($text[1], $this->escapeCharacters)) {
			if ($text[1] === '\\') {
				return [['backslash'], 2];
			}
			return [['text', $text[1]], 2];
		}
		return [['text', $text[0]], 1];
	}

	protected function renderBackslash()
	{
		return '\\';
	}

	private $_escaper;

	/**
	 * Escape special LaTeX characters
	 */
	protected function escapeLatex($string)
	{
		if ($this->_escaper === null) {
			$this->_escaper = new TextToLatex();
		}
		$output = $this->_escaper->convert($string);
		$output = str_replace('%', '\\%', $output);
		return $output;
	}

	/**
	 * @inheritdocs
	 *
	 * Parses a newline indicated by two spaces on the end of a markdown line.
	 */
	protected function renderText($text)
	{
		$output = str_replace("  \n", "\\\\\n", $this->escapeLatex($text[1]));
		// support No-Break Space in LaTeX
		$output = preg_replace("/\x{00a0}/u", '~', $output);
		// support Narrow No-Break Space spaces in LaTeX
		// http://unicode-table.com/en/202F/
		// http://tex.stackexchange.com/questions/76132/how-to-typeset-a-small-non-breaking-space
		$output = preg_replace("/\x{202f}/u", '\nobreak\hspace{.16667em plus .08333em}', $output);
		return $output;
	}
}<|MERGE_RESOLUTION|>--- conflicted
+++ resolved
@@ -222,9 +222,6 @@
 		}
 
 		// TODO create figure with caption with title
-<<<<<<< HEAD
-		$url = $this->escapeLatex($block['url']);
-=======
 		$replaces = [
 			'%' => '\\%',
 			'{' => '\\%7B',
@@ -234,7 +231,6 @@
 			'$' => '\\%24',
 		];
 		$url = str_replace(array_keys($replaces), array_values($replaces), $block['url']);
->>>>>>> 42eb55c6
 		return "\\noindent\\includegraphics[width=\\textwidth]{{$url}}";
 	}
 
